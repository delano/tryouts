= Tryouts - v0.7 BETA

Tryouts is a high-level testing library (DSL) for your Ruby codes.

<<<<<<< HEAD
A tryout is made up of one of more drills. The return value of the drill block is compared to the expectations defined by one or more dreams. The goal is to achieve your dreams. 
=======
NOTE: The DSL syntax has changed significantly from 0.5 and command-line app testing is currently disabled. 

Tryouts are made up of one of more drills. The return value of the drill block is compared to the expectations defined by one or more dreams. The examples below are a complete overview of Tryouts syntax. 
>>>>>>> 06c8fd2a

=== Terminology

* Tryout: a set of drills (think: basketball tryouts)
* Drill: a single test. 
* Drill Sergeant: The class responsible for executing a drill.
* Dream: the expected outcome of a drill. There's always one or more dream per drill.

== Examples

<<<<<<< HEAD
The examples below are a complete overview of Tryouts syntax. 
=======
>>>>>>> 06c8fd2a

=== Testing Ruby Codes (:api)

    library :caesars, "../path/to/caesars/lib"

    tryouts "Common Usage" do
    
      # This drill block should return 3.
      drill "Maths R Us", 3 do
        12 / 4
      end
      
      # You can specify a method to execute
      # on the return value of the drill block. 
      drill "We want a symbol", Symbol, :class do
        orange.methods.first
      end
      
      # Dreams can also be specified explicitly which is
      # important b/c it's possible to specify multiple.
      dream Array, :class
      dream [:a, :b, :c]
      drill "Should return a list of 3" do
        Letters.list(3)
      end
      
      # Drills can pass based on an exception too.
      dream NameError, :exception
      drill "Something failed" do
        raise NameError
      end
      
      # We can even put simple drills on a single line. 
      drill "Santa's postal code", 'H0H 0H0', /\w\d\w \d\w\d/, :match
      
    end

=== Benchmarks (:benchmark)

You can also use Tryouts to run benchmarks. The tryouts method takes a second parameter which specifies which drill sergeant to use. Below we specify <tt>:benchmark</tt> so each drill is timed and executed multiple times.

   tryouts "Benchmark examples", :benchmark do
     
     # We create an Array and store it in a class
     # variable so it's available to other drills.
     drill "Create test array" do
       @@array = (1..100000).map { rand }
     end
     
     dream 3.0, :mean        # The mean should be <= 3.0 seconds
     dream 0.1, :sdev        # and the standard deviation <= 0.1
     drill("Array sort!") { @@array.dup.sort! }
     
     # You can also include a dream inline
     drill("Array sort", 3.0, :mean) { @@array.dup.sort }
     
     # The 3rd argument is the number of times to 
     # execute the drill block. The mean and sdev
     # are calculate based on all iterations. The
     # default is 5 and the maximum is 30.
     dream 0.1, :sdev, 15    
     drill("Array sort") { @@array.dup.sort }
      
   end

The drill blocks in a benchmark Tryout return Tryouts::Stats objects. See: Tryouts::Drill::Sergeant::Benchmark

== Screenshots

Here is an example of Tryouts output from a gibbler[http://github.com/delano/gibbler/blob/gibbler-0.2.1/tryouts/gibbler_tryouts.rb] tryout:

http://github.com/delano/tryouts/raw/gh-pages/screens/tryouts-1-failure.png

The drill that failed looks like this:

    dream :to_gibble, :respond_to?
    dream 'ab33b9dec202d136d0e695a3a7b06ee678134882', :to_gibble 
    drill "Array", Array


== BETA Notice

This library is very new (est. 2009-05-19) and has not been vetted by the scrutiny of time. In particular you can expect:

* The test definition syntax may change in future releases. 
* Unexpected errors. 


== On Threads

Tryouts does some funky stuff to make it simple to write tests. This "funky stuff" means that this library is <em>not thread-safe at definition-time</em>. However, once all tryouts files are parsed (or in OO-syntax, once all objects are created), this class should be <em>thread-safe at drill-time</em>. 


== More Info

* Check out the sourcecodes[http://github.com/delano/tryouts]
* Read the rdocs[http://tryouts.rubyforge.org/]
* About Solutious[http://solutious.com/about/]
* Inspiration[http://www.youtube.com/watch?v=iB9nhyosDVs]


== Thanks

* Everyone at Utrecht.rb and Amsterdam.rb for putting up with my Ruby questions :]
* Sam Aaron (http://sam.aaron.name) for the early feedback. 


== Credits

* Delano (@solutious.com)


== Related Projects

* Context[http://github.com/jeremymcanally/context/tree/master]
* Testy[http://github.com/ahoward/testy/tree/master]
* Expectations[http://expectations.rubyforge.org/]
* Zebra[http://github.com/giraffesoft/zebra/tree/master]

== License

See: LICENSE.txt<|MERGE_RESOLUTION|>--- conflicted
+++ resolved
@@ -2,13 +2,7 @@
 
 Tryouts is a high-level testing library (DSL) for your Ruby codes.
 
-<<<<<<< HEAD
 A tryout is made up of one of more drills. The return value of the drill block is compared to the expectations defined by one or more dreams. The goal is to achieve your dreams. 
-=======
-NOTE: The DSL syntax has changed significantly from 0.5 and command-line app testing is currently disabled. 
-
-Tryouts are made up of one of more drills. The return value of the drill block is compared to the expectations defined by one or more dreams. The examples below are a complete overview of Tryouts syntax. 
->>>>>>> 06c8fd2a
 
 === Terminology
 
@@ -17,12 +11,15 @@
 * Drill Sergeant: The class responsible for executing a drill.
 * Dream: the expected outcome of a drill. There's always one or more dream per drill.
 
+== Installation ==
+
+{{{
+    $ gem install tryouts
+}}}
+
 == Examples
 
-<<<<<<< HEAD
 The examples below are a complete overview of Tryouts syntax. 
-=======
->>>>>>> 06c8fd2a
 
 === Testing Ruby Codes (:api)
 
